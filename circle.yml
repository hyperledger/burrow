--- conflicted
+++ resolved
@@ -16,14 +16,7 @@
   override:
     - sudo curl -L -o /usr/bin/docker http://s3-external-1.amazonaws.com/circle-downloads/docker-$DOCKER_VERSION-circleci; sudo chmod 0775 /usr/bin/docker; sudo usermod -a -G docker $USER; true
     - sudo service docker start
-<<<<<<< HEAD
-    # - sudo curl -sSL -o /usr/local/bin/docker-machine https://github.com/docker/machine/releases/download/v$DOCKER_MACHINE_VERSION/docker-machine-linux-x86_64; sudo chmod 0755 /usr/local/bin/docker-machine
-    # - "go get github.com/monax/eris-cli/cmd/eris; cd ${GOPATH%%:*}/src/github.com/monax/eris-cli && git checkout origin/$ERIS_CLI_BRANCH && go install ./cmd/eris"
-    - "sudo apt-get update && sudo apt-get install -y libgmp3-dev"
-    # jq and curl is a dependency for the integration framework
-=======
     - sudo apt-get update && sudo apt-get install -y libgmp3-dev
->>>>>>> 50a9156d
     - sudo apt-get install jq curl && go get github.com/Masterminds/glide
 
 test:
