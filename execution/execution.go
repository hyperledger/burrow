// Copyright 2017 Monax Industries Limited
//
// Licensed under the Apache License, Version 2.0 (the "License");
// you may not use this file except in compliance with the License.
// You may obtain a copy of the License at
//
//    http://www.apache.org/licenses/LICENSE-2.0
//
// Unless required by applicable law or agreed to in writing, software
// distributed under the License is distributed on an "AS IS" BASIS,
// WITHOUT WARRANTIES OR CONDITIONS OF ANY KIND, either express or implied.
// See the License for the specific language governing permissions and
// limitations under the License.

package execution

import (
	"fmt"
	"runtime/debug"
	"sync"

	acm "github.com/hyperledger/burrow/account"
	"github.com/hyperledger/burrow/account/state"
	"github.com/hyperledger/burrow/binary"
	bcm "github.com/hyperledger/burrow/blockchain"
	"github.com/hyperledger/burrow/crypto"
	"github.com/hyperledger/burrow/event"
	"github.com/hyperledger/burrow/execution/events"
	"github.com/hyperledger/burrow/execution/evm"
	"github.com/hyperledger/burrow/execution/names"
	"github.com/hyperledger/burrow/logging"
	"github.com/hyperledger/burrow/logging/structure"
	"github.com/hyperledger/burrow/permission"
	ptypes "github.com/hyperledger/burrow/permission/types"
	"github.com/hyperledger/burrow/txs"
	"github.com/hyperledger/burrow/txs/payload"
)

// TODO: make configurable
const GasLimit = uint64(1000000)

type BatchExecutor interface {
	// Provides access to write lock for a BatchExecutor so reads can be prevented for the duration of a commit
	sync.Locker
	state.Reader
	// Execute transaction against block cache (i.e. block buffer)
	Execute(txEnv *txs.Envelope) error
	// Reset executor to underlying State
	Reset() error
}

// Executes transactions
type BatchCommitter interface {
	BatchExecutor
	// Commit execution results to underlying State and provide opportunity
	// to mutate state before it is saved
	Commit() (stateHash []byte, err error)
}

type executor struct {
	sync.RWMutex
	chainID      string
	tip          *bcm.Tip
	runCall      bool
	state        *State
	stateCache   state.Cache
	nameRegCache *NameRegCache
	publisher    event.Publisher
	eventCache   *event.Cache
	logger       *logging.Logger
	vmOptions    []func(*evm.VM)
}

var _ BatchExecutor = (*executor)(nil)

// Wraps a cache of what is variously known as the 'check cache' and 'mempool'
func NewBatchChecker(backend *State, chainID string, tip *bcm.Tip, logger *logging.Logger,
	options ...ExecutionOption) BatchExecutor {

	return newExecutor("CheckCache", false, backend, chainID, tip, event.NewNoOpPublisher(),
		logger.WithScope("NewBatchExecutor"), options...)
}

func NewBatchCommitter(backend *State, chainID string, tip *bcm.Tip, publisher event.Publisher, logger *logging.Logger,
	options ...ExecutionOption) BatchCommitter {

	return newExecutor("CommitCache", true, backend, chainID, tip, publisher,
		logger.WithScope("NewBatchCommitter"), options...)
}

func newExecutor(name string, runCall bool, backend *State, chainID string, tip *bcm.Tip, publisher event.Publisher,
	logger *logging.Logger, options ...ExecutionOption) *executor {

	exe := &executor{
		chainID:      chainID,
		tip:          tip,
		runCall:      runCall,
		state:        backend,
		stateCache:   state.NewCache(backend, state.Name(name)),
		nameRegCache: NewNameRegCache(backend),
		publisher:    publisher,
		eventCache:   event.NewEventCache(publisher),
		logger:       logger.With(structure.ComponentKey, "Executor"),
	}
	for _, option := range options {
		option(exe)
	}
	return exe
}

// executor exposes access to the underlying state cache protected by a RWMutex that prevents access while locked
// (during an ABCI commit). while access can occur (and needs to continue for CheckTx/DeliverTx to make progress)
// through calls to Execute() external readers will be blocked until the executor is unlocked that allows the Transactor
// to always access the freshest mempool state as needed by accounts.SequentialSigningAccount
//
// Accounts
func (exe *executor) GetAccount(address crypto.Address) (*acm.Account, error) {
	exe.RLock()
	defer exe.RUnlock()
	return exe.stateCache.GetAccount(address)
}

// Storage
func (exe *executor) GetStorage(address crypto.Address, key binary.Word256) (binary.Word256, error) {
	exe.RLock()
	defer exe.RUnlock()
	return exe.stateCache.GetStorage(address, key)
}

func (exe *executor) Commit() (hash []byte, err error) {
	// The write lock to the executor is controlled by the caller (e.g. abci.App) so we do not acquire it here to avoid
	// deadlock
	defer func() {
		if r := recover(); r != nil {
			err = fmt.Errorf("recovered from panic in executor.Commit(): %v\n%v", r, debug.Stack())
		}
	}()
	// flush the caches
	err = exe.stateCache.Flush(exe.state)
	if err != nil {
		return nil, err
	}
	err = exe.nameRegCache.Flush(exe.state)
	if err != nil {
		return nil, err
	}
	// save state to disk
	err = exe.state.Save()
	if err != nil {
		return nil, err
	}
	// flush events to listeners
	defer exe.eventCache.Flush()
	return exe.state.Hash(), nil
}

func (exe *executor) Reset() error {
	// As with Commit() we do not take the write lock here
	exe.stateCache.Reset(exe.state)
	exe.nameRegCache.Reset(exe.state)
	return nil
}

// If the tx is invalid, an error will be returned.
// Unlike ExecBlock(), state will not be altered.
func (exe *executor) Execute(txEnv *txs.Envelope) (err error) {
	defer func() {
		if r := recover(); r != nil {
			err = fmt.Errorf("recovered from panic in executor.Execute(%s): %v\n%s", txEnv.String(), r,
				debug.Stack())
		}
	}()

	logger := exe.logger.WithScope("executor.Execute(tx txs.Tx)").With(
		"run_call", exe.runCall,
		"tx_hash", txEnv.Tx.Hash())
	logger.TraceMsg("Executing transaction", "tx", txEnv.String())
	// TODO: do something with fees
	fees := uint64(0)

	// Verify transaction signature against inputs
	err = txEnv.Verify(exe.stateCache)
	if err != nil {
		return err
	}

	// Exec tx
	switch tx := txEnv.Tx.Payload.(type) {
	case *payload.SendTx:
		accounts, err := getInputs(exe.stateCache, tx.Inputs)
		if err != nil {
			return err
		}

		// ensure all inputs have send permissions
		if !hasSendPermission(exe.stateCache, accounts, logger) {
			return fmt.Errorf("at least one input lacks permission for SendTx")
		}

		// add outputs to accounts map
		// if any outputs don't exist, all inputs must have CreateAccount perm
		accounts, err = getOrMakeOutputs(exe.stateCache, accounts, tx.Outputs, logger)
		if err != nil {
			return err
		}

		inTotal, err := validateInputs(accounts, tx.Inputs)
		if err != nil {
			return err
		}
		outTotal, err := validateOutputs(tx.Outputs)
		if err != nil {
			return err
		}
		if outTotal > inTotal {
			return payload.ErrTxInsufficientFunds
		}
		fee := inTotal - outTotal
		fees += fee

		// Good! Adjust accounts
		err = adjustByInputs(accounts, tx.Inputs, logger)
		if err != nil {
			return err
		}

		err = adjustByOutputs(accounts, tx.Outputs)
		if err != nil {
			return err
		}

		for _, acc := range accounts {
			exe.stateCache.UpdateAccount(acc)
		}

		if exe.eventCache != nil {
			for _, i := range tx.Inputs {
				events.PublishAccountInput(exe.eventCache, i.Address, txEnv.Tx, nil, "")
			}

			for _, o := range tx.Outputs {
				events.PublishAccountOutput(exe.eventCache, o.Address, txEnv.Tx, nil, "")
			}
		}
		return nil

<<<<<<< HEAD
	case *txs.CallTx:
		var inAcc *acm.Account
		var outAcc *acm.Account
=======
	case *payload.CallTx:
		var inAcc acm.MutableAccount
		var outAcc acm.Account
>>>>>>> ebf29790

		// Validate input
		inAcc, err := state.GetAccount(exe.stateCache, tx.Input.Address)
		if err != nil {
			return err
		}
		if inAcc == nil {
			logger.InfoMsg("Cannot find input account",
				"tx_input", tx.Input)
			return payload.ErrTxInvalidAddress
		}

		// Calling a nil destination is defined as requesting contract creation
		createContract := tx.Address == nil
		if createContract {
			if !hasCreateContractPermission(exe.stateCache, inAcc, logger) {
				return fmt.Errorf("account %s does not have CreateContract permission", tx.Input.Address)
			}
		} else {
			if !hasCallPermission(exe.stateCache, inAcc, logger) {
				return fmt.Errorf("account %s does not have Call permission", tx.Input.Address)
			}
		}

<<<<<<< HEAD
		signBytes := crypto.SignBytes(exe.chainID, tx)
		err = validateInput(inAcc, signBytes, tx.Input)
=======
		err = validateInput(inAcc, tx.Input)
>>>>>>> ebf29790
		if err != nil {
			logger.InfoMsg("validateInput failed",
				"tx_input", tx.Input, structure.ErrorKey, err)
			return err
		}
		if tx.Input.Amount < tx.Fee {
			logger.InfoMsg("Sender did not send enough to cover the fee",
				"tx_input", tx.Input)
			return payload.ErrTxInsufficientFunds
		}

		if !createContract {
			// check if its a native contract
			if evm.RegisteredNativeContract(tx.Address.Word256()) {
				return fmt.Errorf("attempt to call a native contract at %s, "+
					"but native contracts cannot be called using CallTx. Use a "+
					"contract that calls the native contract or the appropriate tx "+
					"type (eg. PermissionsTx, NameTx)", tx.Address)
			}

			// Output account may be nil if we are still in mempool and contract was created in same block as this tx
			// but that's fine, because the account will be created properly when the create tx runs in the block
			// and then this won't return nil. otherwise, we take their fee
			// Note: tx.Address == nil iff createContract so dereference is okay
			outAcc, err = exe.stateCache.GetAccount(*tx.Address)
			if err != nil {
				return err
			}
		}

		logger.Trace.Log("output_account", outAcc)

		// Good!
		value := tx.Input.Amount - tx.Fee

		logger.TraceMsg("Incrementing sequence number for CallTx",
			"tag", "sequence",
			"account", inAcc.Address(),
			"old_sequence", inAcc.Sequence(),
			"new_sequence", inAcc.Sequence()+1)

		inAcc.IncSequence()
		err = inAcc.SubtractFromBalance(tx.Fee)
		if err != nil {
			return err
		}

		exe.stateCache.UpdateAccount(inAcc)

		// The logic in runCall MUST NOT return.
		if exe.runCall {
			// VM call variables
			var (
				gas     uint64       = tx.GasLimit
				err     error        = nil
				caller  *acm.Account = inAcc
				callee  *acm.Account = nil // initialized below
				code    []byte       = nil
				ret     []byte       = nil
				txCache              = state.NewCache(exe.stateCache, state.Name("TxCache"))
				params               = evm.Params{
					BlockHeight: exe.tip.LastBlockHeight(),
					BlockHash:   binary.LeftPadWord256(exe.tip.LastBlockHash()),
					BlockTime:   exe.tip.LastBlockTime().Unix(),
					GasLimit:    GasLimit,
				}
			)

			if !createContract && (outAcc == nil || len(outAcc.Code()) == 0) {
				// if you call an account that doesn't exist
				// or an account with no code then we take fees (sorry pal)
				// NOTE: it's fine to create a contract and call it within one
				// block (sequence number will prevent re-ordering of those txs)
				// but to create with one contract and call with another
				// you have to wait a block to avoid a re-ordering attack
				// that will take your fees
				if outAcc == nil {
					logger.InfoMsg("Call to address that does not exist",
						"caller_address", inAcc.Address(),
						"callee_address", tx.Address)
				} else {
					logger.InfoMsg("Call to address that holds no code",
						"caller_address", inAcc.Address(),
						"callee_address", tx.Address)
				}
				err = payload.ErrTxInvalidAddress
				goto CALL_COMPLETE
			}

			// get or create callee
			if createContract {
				// We already checked for permission
				callee = evm.DeriveNewAccount(caller, state.GlobalAccountPermissions(exe.state),
					logger.With(
						"tx", tx.String(),
						"tx_hash", txEnv.Tx.Hash(),
						"run_call", exe.runCall,
					))
				code = tx.Data
				logger.TraceMsg("Creating new contract",
					"contract_address", callee.Address(),
					"init_code", code)
			} else {
				callee = outAcc
				code = callee.Code()
				logger.TraceMsg("Calling existing contract",
					"contract_address", callee.Address(),
					"input", tx.Data,
					"contract_code", code)
			}
			logger.Trace.Log("callee", callee.Address().String())

			// Run VM call and sync txCache to exe.blockCache.
			{ // Capture scope for goto.
				// Write caller/callee to txCache.
				txCache.UpdateAccount(caller)
				txCache.UpdateAccount(callee)
				vmach := evm.NewVM(params, caller.Address(), txEnv.Tx.Hash(), logger, exe.vmOptions...)
				vmach.SetPublisher(exe.eventCache)
				// NOTE: Call() transfers the value from caller to callee iff call succeeds.
				ret, err = vmach.Call(txCache, caller, callee, code, tx.Data, value, &gas)
				if err != nil {
					// Failure. Charge the gas fee. The 'value' was otherwise not transferred.
					logger.InfoMsg("Error on execution",
						structure.ErrorKey, err)
					goto CALL_COMPLETE
				}

				logger.TraceMsg("Successful execution")
				if createContract {
					callee.SetCode(ret)
				}
				// Update caller/callee to txCache.
				txCache.UpdateAccount(caller)
				txCache.UpdateAccount(callee)

				txCache.Sync(exe.stateCache)
			}

		CALL_COMPLETE: // err may or may not be nil.

			// Create a receipt from the ret and whether it erred.
			logger.TraceMsg("VM call complete",
				"caller", caller,
				"callee", callee,
				"return", ret,
				structure.ErrorKey, err)

			// Fire Events for sender and receiver
			// a separate event will be fired from vm for each additional call
			if exe.eventCache != nil {
				exception := ""
				if err != nil {
					exception = err.Error()
				}
				events.PublishAccountInput(exe.eventCache, tx.Input.Address, txEnv.Tx, ret, exception)
				if tx.Address != nil {
					events.PublishAccountOutput(exe.eventCache, *tx.Address, txEnv.Tx, ret, exception)
				}
			}
		} else {
			// The mempool does not call txs until
			// the proposer determines the order of txs.
			// So mempool will skip the actual .Call(),
			// and only deduct from the caller's balance.
			err = inAcc.SubtractFromBalance(value)
			if err != nil {
				return err
			}
			if createContract {
				// This is done by DeriveNewAccount when runCall == true
				logger.TraceMsg("Incrementing sequence number since creates contract",
					"tag", "sequence",
					"account", inAcc.Address(),
					"old_sequence", inAcc.Sequence(),
					"new_sequence", inAcc.Sequence()+1)
				inAcc.IncSequence()
			}
			exe.stateCache.UpdateAccount(inAcc)
		}

		return nil

	case *payload.NameTx:
		// Validate input
		inAcc, err := state.GetAccount(exe.stateCache, tx.Input.Address)
		if err != nil {
			return err
		}
		if inAcc == nil {
			logger.InfoMsg("Cannot find input account",
				"tx_input", tx.Input)
			return payload.ErrTxInvalidAddress
		}
		// check permission
		if !hasNamePermission(exe.stateCache, inAcc, logger) {
			return fmt.Errorf("account %s does not have Name permission", tx.Input.Address)
		}
<<<<<<< HEAD

		signBytes := crypto.SignBytes(exe.chainID, tx)
		err = validateInput(inAcc, signBytes, tx.Input)
=======
		err = validateInput(inAcc, tx.Input)
>>>>>>> ebf29790
		if err != nil {
			logger.InfoMsg("validateInput failed",
				"tx_input", tx.Input, structure.ErrorKey, err)
			return err
		}
		if tx.Input.Amount < tx.Fee {
			logger.InfoMsg("Sender did not send enough to cover the fee",
				"tx_input", tx.Input)
			return payload.ErrTxInsufficientFunds
		}

		// validate the input strings
		if err := tx.ValidateStrings(); err != nil {
			return err
		}

		value := tx.Input.Amount - tx.Fee

		// let's say cost of a name for one block is len(data) + 32
		costPerBlock := names.NameCostPerBlock(names.NameBaseCost(tx.Name, tx.Data))
		expiresIn := value / uint64(costPerBlock)
		lastBlockHeight := exe.tip.LastBlockHeight()

		logger.TraceMsg("New NameTx",
			"value", value,
			"cost_per_block", costPerBlock,
			"expires_in", expiresIn,
			"last_block_height", lastBlockHeight)

		// check if the name exists
		entry, err := exe.nameRegCache.GetNameRegEntry(tx.Name)
		if err != nil {
			return err
		}

		if entry != nil {
			var expired bool

			// if the entry already exists, and hasn't expired, we must be owner
			if entry.Expires > lastBlockHeight {
				// ensure we are owner
				if entry.Owner != tx.Input.Address {
					return fmt.Errorf("permission denied: sender %s is trying to update a name (%s) for "+
						"which they are not an owner", tx.Input.Address, tx.Name)
				}
			} else {
				expired = true
			}

			// no value and empty data means delete the entry
			if value == 0 && len(tx.Data) == 0 {
				// maybe we reward you for telling us we can delete this crap
				// (owners if not expired, anyone if expired)
				logger.TraceMsg("Removing NameReg entry (no value and empty data in tx requests this)",
					"name", entry.Name)
				err := exe.nameRegCache.RemoveNameRegEntry(entry.Name)
				if err != nil {
					return err
				}
			} else {
				// update the entry by bumping the expiry
				// and changing the data
				if expired {
					if expiresIn < names.MinNameRegistrationPeriod {
						return fmt.Errorf("Names must be registered for at least %d blocks", names.MinNameRegistrationPeriod)
					}
					entry.Expires = lastBlockHeight + expiresIn
					entry.Owner = tx.Input.Address
					logger.TraceMsg("An old NameReg entry has expired and been reclaimed",
						"name", entry.Name,
						"expires_in", expiresIn,
						"owner", entry.Owner)
				} else {
					// since the size of the data may have changed
					// we use the total amount of "credit"
					oldCredit := (entry.Expires - lastBlockHeight) * names.NameBaseCost(entry.Name, entry.Data)
					credit := oldCredit + value
					expiresIn = uint64(credit / costPerBlock)
					if expiresIn < names.MinNameRegistrationPeriod {
						return fmt.Errorf("names must be registered for at least %d blocks", names.MinNameRegistrationPeriod)
					}
					entry.Expires = lastBlockHeight + expiresIn
					logger.TraceMsg("Updated NameReg entry",
						"name", entry.Name,
						"expires_in", expiresIn,
						"old_credit", oldCredit,
						"value", value,
						"credit", credit)
				}
				entry.Data = tx.Data
				err := exe.nameRegCache.UpdateNameRegEntry(entry)
				if err != nil {
					return err
				}
			}
		} else {
			if expiresIn < names.MinNameRegistrationPeriod {
				return fmt.Errorf("Names must be registered for at least %d blocks", names.MinNameRegistrationPeriod)
			}
			// entry does not exist, so create it
			entry = &NameRegEntry{
				Name:    tx.Name,
				Owner:   tx.Input.Address,
				Data:    tx.Data,
				Expires: lastBlockHeight + expiresIn,
			}
			logger.TraceMsg("Creating NameReg entry",
				"name", entry.Name,
				"expires_in", expiresIn)
			err := exe.nameRegCache.UpdateNameRegEntry(entry)
			if err != nil {
				return err
			}
		}

		// TODO: something with the value sent?

		// Good!
		logger.TraceMsg("Incrementing sequence number for NameTx",
			"tag", "sequence",
			"account", inAcc.Address(),
			"old_sequence", inAcc.Sequence(),
			"new_sequence", inAcc.Sequence()+1)
		inAcc.IncSequence()
		err = inAcc.SubtractFromBalance(value)
		if err != nil {
			return err
		}
		exe.stateCache.UpdateAccount(inAcc)

		// TODO: maybe we want to take funds on error and allow txs in that don't do anythingi?

		if exe.eventCache != nil {
			events.PublishAccountInput(exe.eventCache, tx.Input.Address, txEnv.Tx, nil, "")
			events.PublishNameReg(exe.eventCache, txEnv.Tx)
		}

		return nil

		// Consensus related Txs inactivated for now
		// TODO!
		/*
			case *payload.BondTx:
						valInfo := exe.blockCache.State().GetValidatorInfo(tx.PublicKey().Address())
						if valInfo != nil {
							// TODO: In the future, check that the validator wasn't destroyed,
							// add funds, merge UnbondTo outputs, and unbond validator.
							return errors.New("Adding coins to existing validators not yet supported")
						}

						accounts, err := getInputs(exe.blockCache, tx.Inputs)
						if err != nil {
							return err
						}

						// add outputs to accounts map
						// if any outputs don't exist, all inputs must have CreateAccount perm
						// though outputs aren't created until unbonding/release time
						canCreate := hasCreateAccountPermission(exe.blockCache, accounts)
						for _, out := range tx.UnbondTo {
							acc := exe.blockCache.GetAccount(out.Address)
							if acc == nil && !canCreate {
								return fmt.Errorf("At least one input does not have permission to create accounts")
							}
						}

						bondAcc := exe.blockCache.GetAccount(tx.PublicKey().Address())
						if !hasBondPermission(exe.blockCache, bondAcc) {
							return fmt.Errorf("The bonder does not have permission to bond")
						}

						if !hasBondOrSendPermission(exe.blockCache, accounts) {
							return fmt.Errorf("At least one input lacks permission to bond")
						}

						signBytes := acm.SignBytes(exe.chainID, tx)
						inTotal, err := validateInputs(accounts, signBytes, tx.Inputs)
						if err != nil {
							return err
						}
						if !tx.PublicKey().VerifyBytes(signBytes, tx.Signature) {
							return payload.ErrTxInvalidSignature
						}
						outTotal, err := validateOutputs(tx.UnbondTo)
						if err != nil {
							return err
						}
						if outTotal > inTotal {
							return payload.ErrTxInsufficientFunds
						}
						fee := inTotal - outTotal
						fees += fee

						// Good! Adjust accounts
						adjustByInputs(accounts, tx.Inputs)
						for _, acc := range accounts {
							exe.blockCache.UpdateAccount(acc)
						}
						// Add ValidatorInfo
						_s.SetValidatorInfo(&txs.ValidatorInfo{
							Address:         tx.PublicKey().Address(),
							PublicKey:          tx.PublicKey(),
							UnbondTo:        tx.UnbondTo,
							FirstBondHeight: _s.lastBlockHeight + 1,
							FirstBondAmount: outTotal,
						})
						// Add Validator
						added := _s.BondedValidators.Add(&txs.Validator{
							Address:     tx.PublicKey().Address(),
							PublicKey:      tx.PublicKey(),
							BondHeight:  _s.lastBlockHeight + 1,
							VotingPower: outTotal,
							Accum:       0,
						})
						if !added {
							PanicCrisis("Failed to add validator")
						}
						if exe.eventCache != nil {
							// TODO: fire for all inputs
							exe.eventCache.Fire(txs.EventStringBond(), txs.EventDataTx{tx, nil, ""})
						}
						return nil

					case *payload.UnbondTx:
						// The validator must be active
						_, val := _s.BondedValidators.GetByAddress(tx.Address)
						if val == nil {
							return payload.ErrTxInvalidAddress
						}

						// Verify the signature
						signBytes := acm.SignBytes(exe.chainID, tx)
						if !val.PublicKey().VerifyBytes(signBytes, tx.Signature) {
							return payload.ErrTxInvalidSignature
						}

						// tx.Height must be greater than val.LastCommitHeight
						if tx.Height <= val.LastCommitHeight {
							return errors.New("Invalid unbond height")
						}

						// Good!
						_s.unbondValidator(val)
						if exe.eventCache != nil {
							exe.eventCache.Fire(txs.EventStringUnbond(), txs.EventDataTx{tx, nil, ""})
						}
						return nil

					case *txs.RebondTx:
						// The validator must be inactive
						_, val := _s.UnbondingValidators.GetByAddress(tx.Address)
						if val == nil {
							return payload.ErrTxInvalidAddress
						}

						// Verify the signature
						signBytes := acm.SignBytes(exe.chainID, tx)
						if !val.PublicKey().VerifyBytes(signBytes, tx.Signature) {
							return payload.ErrTxInvalidSignature
						}

						// tx.Height must be in a suitable range
						minRebondHeight := _s.lastBlockHeight - (validatorTimeoutBlocks / 2)
						maxRebondHeight := _s.lastBlockHeight + 2
						if !((minRebondHeight <= tx.Height) && (tx.Height <= maxRebondHeight)) {
							return errors.New(Fmt("Rebond height not in range.  Expected %v <= %v <= %v",
								minRebondHeight, tx.Height, maxRebondHeight))
						}

						// Good!
						_s.rebondValidator(val)
						if exe.eventCache != nil {
							exe.eventCache.Fire(txs.EventStringRebond(), txs.EventDataTx{tx, nil, ""})
						}
						return nil

		*/

	case *payload.PermissionsTx:
		// Validate input
		inAcc, err := state.GetAccount(exe.stateCache, tx.Input.Address)
		if err != nil {
			return err
		}
		if inAcc == nil {
			logger.InfoMsg("Cannot find input account",
				"tx_input", tx.Input)
			return payload.ErrTxInvalidAddress
		}

		err = tx.PermArgs.EnsureValid()
		if err != nil {
			return fmt.Errorf("PermissionsTx received containing invalid PermArgs: %v", err)
		}

		permFlag := tx.PermArgs.PermFlag
		// check permission
		if !HasPermission(exe.stateCache, inAcc, permFlag, logger) {
			return fmt.Errorf("account %s does not have moderator permission %s (%b)", tx.Input.Address,
				permission.PermFlagToString(permFlag), permFlag)
		}

<<<<<<< HEAD
		signBytes := crypto.SignBytes(exe.chainID, tx)
		err = validateInput(inAcc, signBytes, tx.Input)
=======
		err = validateInput(inAcc, tx.Input)
>>>>>>> ebf29790
		if err != nil {
			logger.InfoMsg("validateInput failed",
				"tx_input", tx.Input,
				structure.ErrorKey, err)
			return err
		}

		value := tx.Input.Amount

		logger.TraceMsg("New PermissionsTx",
			"perm_args", tx.PermArgs.String())

		var permAcc *acm.Account
		switch tx.PermArgs.PermFlag {
		case permission.HasBase:
			// this one doesn't make sense from txs
			return fmt.Errorf("HasBase is for contracts, not humans. Just look at the blockchain")
		case permission.SetBase:
			permAcc, err = mutatePermissions(exe.stateCache, *tx.PermArgs.Address,
				func(perms *ptypes.AccountPermissions) error {
					return perms.Base.Set(*tx.PermArgs.Permission, *tx.PermArgs.Value)
				})
		case permission.UnsetBase:
			permAcc, err = mutatePermissions(exe.stateCache, *tx.PermArgs.Address,
				func(perms *ptypes.AccountPermissions) error {
					return perms.Base.Unset(*tx.PermArgs.Permission)
				})
		case permission.SetGlobal:
			permAcc, err = mutatePermissions(exe.stateCache, acm.GlobalPermissionsAddress,
				func(perms *ptypes.AccountPermissions) error {
					return perms.Base.Set(*tx.PermArgs.Permission, *tx.PermArgs.Value)
				})
		case permission.HasRole:
			return fmt.Errorf("HasRole is for contracts, not humans. Just look at the blockchain")
		case permission.AddRole:
			permAcc, err = mutatePermissions(exe.stateCache, *tx.PermArgs.Address,
				func(perms *ptypes.AccountPermissions) error {
					if !perms.AddRole(*tx.PermArgs.Role) {
						return fmt.Errorf("role (%s) already exists for account %s",
							*tx.PermArgs.Role, *tx.PermArgs.Address)
					}
					return nil
				})
		case permission.RemoveRole:
			permAcc, err = mutatePermissions(exe.stateCache, *tx.PermArgs.Address,
				func(perms *ptypes.AccountPermissions) error {
					if !perms.RmRole(*tx.PermArgs.Role) {
						return fmt.Errorf("role (%s) does not exist for account %s",
							*tx.PermArgs.Role, *tx.PermArgs.Address)
					}
					return nil
				})
		default:
			return fmt.Errorf("invalid permission function: %s", permission.PermFlagToString(permFlag))
		}

		// TODO: maybe we want to take funds on error and allow txs in that don't do anythingi?
		if err != nil {
			return err
		}

		// Good!
		logger.TraceMsg("Incrementing sequence number for PermissionsTx",
			"tag", "sequence",
			"account", inAcc.Address(),
			"old_sequence", inAcc.Sequence(),
			"new_sequence", inAcc.Sequence()+1)
		inAcc.IncSequence()
		err = inAcc.SubtractFromBalance(value)
		if err != nil {
			return err
		}
		exe.stateCache.UpdateAccount(inAcc)
		if permAcc != nil {
			exe.stateCache.UpdateAccount(permAcc)
		}

		if exe.eventCache != nil {
			events.PublishAccountInput(exe.eventCache, tx.Input.Address, txEnv.Tx, nil, "")
			events.PublishPermissions(exe.eventCache, permission.PermFlagToString(permFlag), txEnv.Tx)
		}

		return nil

	default:
		// binary decoding should not let this happen
		return fmt.Errorf("unknown Tx type: %#v", tx)
	}
}

func mutatePermissions(stateReader state.Reader, address crypto.Address,
	mutator func(*ptypes.AccountPermissions) error) (*acm.Account, error) {

	account, err := stateReader.GetAccount(address)
	if err != nil {
		return nil, err
	}
	if account == nil {
		return nil, fmt.Errorf("could not get account at address %s in order to alter permissions", address)
	}
	mutableAccount := account

	return mutableAccount, mutator(mutableAccount.MutablePermissions())
}

// ExecBlock stuff is now taken care of by the consensus engine.
// But we leave here for now for reference when we have to do validator updates

/*

// NOTE: If an error occurs during block execution, state will be left
// at an invalid state.  Copy the state before calling ExecBlock!
func ExecBlock(s *State, block *txs.Block, blockPartsHeader txs.PartSetHeader) error {
	err := execBlock(s, block, blockPartsHeader)
	if err != nil {
		return err
	}
	// State.Hash should match block.StateHash
	stateHash := s.Hash()
	if !bytes.Equal(stateHash, block.StateHash) {
		return errors.New(Fmt("Invalid state hash. Expected %X, got %X",
			stateHash, block.StateHash))
	}
	return nil
}

// executes transactions of a block, does not check block.StateHash
// NOTE: If an error occurs during block execution, state will be left
// at an invalid state.  Copy the state before calling execBlock!
func execBlock(s *State, block *txs.Block, blockPartsHeader txs.PartSetHeader) error {
	// Basic block validation.
	err := block.ValidateBasic(s.chainID, s.lastBlockHeight, s.lastBlockAppHash, s.LastBlockParts, s.lastBlockTime)
	if err != nil {
		return err
	}

	// Validate block LastValidation.
	if block.Height == 1 {
		if len(block.LastValidation.Precommits) != 0 {
			return errors.New("Block at height 1 (first block) should have no LastValidation precommits")
		}
	} else {
		if len(block.LastValidation.Precommits) != s.LastBondedValidators.Size() {
			return errors.New(Fmt("Invalid block validation size. Expected %v, got %v",
				s.LastBondedValidators.Size(), len(block.LastValidation.Precommits)))
		}
		err := s.LastBondedValidators.VerifyValidation(
			s.chainID, s.lastBlockAppHash, s.LastBlockParts, block.Height-1, block.LastValidation)
		if err != nil {
			return err
		}
	}

	// Update Validator.LastCommitHeight as necessary.
	for i, precommit := range block.LastValidation.Precommits {
		if precommit == nil {
			continue
		}
		_, val := s.LastBondedValidators.GetByIndex(i)
		if val == nil {
			PanicCrisis(Fmt("Failed to fetch validator at index %v", i))
		}
		if _, val_ := s.BondedValidators.GetByAddress(val.Address); val_ != nil {
			val_.LastCommitHeight = block.Height - 1
			updated := s.BondedValidators.Update(val_)
			if !updated {
				PanicCrisis("Failed to update bonded validator LastCommitHeight")
			}
		} else if _, val_ := s.UnbondingValidators.GetByAddress(val.Address); val_ != nil {
			val_.LastCommitHeight = block.Height - 1
			updated := s.UnbondingValidators.Update(val_)
			if !updated {
				PanicCrisis("Failed to update unbonding validator LastCommitHeight")
			}
		} else {
			PanicCrisis("Could not find validator")
		}
	}

	// Remember LastBondedValidators
	s.LastBondedValidators = s.BondedValidators.Copy()

	// Create BlockCache to cache changes to state.
	blockCache := NewBlockCache(s)

	// Execute each tx
	for _, tx := range block.Data.Txs {
		err := ExecTx(blockCache, tx, true, s.eventCache)
		if err != nil {
			return InvalidTxError{tx, err}
		}
	}

	// Now sync the BlockCache to the backend.
	blockCache.Sync()

	// If any unbonding periods are over,
	// reward account with bonded coins.
	toRelease := []*txs.Validator{}
	s.UnbondingValidators.Iterate(func(index int, val *txs.Validator) bool {
		if val.UnbondHeight+unbondingPeriodBlocks < block.Height {
			toRelease = append(toRelease, val)
		}
		return false
	})
	for _, val := range toRelease {
		s.releaseValidator(val)
	}

	// If any validators haven't signed in a while,
	// unbond them, they have timed out.
	toTimeout := []*txs.Validator{}
	s.BondedValidators.Iterate(func(index int, val *txs.Validator) bool {
		lastActivityHeight := MaxInt(val.BondHeight, val.LastCommitHeight)
		if lastActivityHeight+validatorTimeoutBlocks < block.Height {
			log.Notice("Validator timeout", "validator", val, "height", block.Height)
			toTimeout = append(toTimeout, val)
		}
		return false
	})
	for _, val := range toTimeout {
		s.unbondValidator(val)
	}

	// Increment validator AccumPowers
	s.BondedValidators.IncrementAccum(1)
	s.lastBlockHeight = block.Height
	s.lastBlockAppHash = block.Hash()
	s.LastBlockParts = blockPartsHeader
	s.lastBlockTime = block.Time
	return nil
}
*/

// The accounts from the TxInputs must either already have
// acm.PublicKey().(type) != nil, (it must be known),
// or it must be specified in the TxInput.  If redeclared,
// the TxInput is modified and input.PublicKey() set to nil.
func getInputs(accountGetter state.AccountGetter,
<<<<<<< HEAD
	ins []*txs.TxInput) (map[crypto.Address]*acm.Account, error) {
=======
	ins []*payload.TxInput) (map[crypto.Address]acm.MutableAccount, error) {
>>>>>>> ebf29790

	accounts := map[crypto.Address]*acm.Account{}
	for _, in := range ins {
		// Account shouldn't be duplicated
		if _, ok := accounts[in.Address]; ok {
			return nil, payload.ErrTxDuplicateAddress
		}
		acc, err := state.GetAccount(accountGetter, in.Address)
		if err != nil {
			return nil, err
		}
		if acc == nil {
<<<<<<< HEAD
			return nil, txs.ErrTxInvalidAddress
		}

=======
			return nil, payload.ErrTxInvalidAddress
		}
>>>>>>> ebf29790
		accounts[in.Address] = acc
	}
	return accounts, nil
}

<<<<<<< HEAD
func getOrMakeOutputs(accountGetter state.AccountGetter, accs map[crypto.Address]*acm.Account,
	outs []*txs.TxOutput, logger *logging.Logger) (map[crypto.Address]*acm.Account, error) {
=======
func getOrMakeOutputs(accountGetter state.AccountGetter, accs map[crypto.Address]acm.MutableAccount,
	outs []*payload.TxOutput, logger *logging.Logger) (map[crypto.Address]acm.MutableAccount, error) {
>>>>>>> ebf29790
	if accs == nil {
		accs = make(map[crypto.Address]*acm.Account)
	}

	// we should err if an account is being created but the inputs don't have permission
	var checkedCreatePerms bool
	for _, out := range outs {
		// Account shouldn't be duplicated
		if _, ok := accs[out.Address]; ok {
			return nil, payload.ErrTxDuplicateAddress
		}
		acc, err := state.GetAccount(accountGetter, out.Address)
		if err != nil {
			return nil, err
		}
		// output account may be nil (new)
		if acc == nil {
			if !checkedCreatePerms {
				if !hasCreateAccountPermission(accountGetter, accs, logger) {
					return nil, fmt.Errorf("at least one input does not have permission to create accounts")
				}
				checkedCreatePerms = true
			}
			acc = acm.NewContractAccount(out.Address, permission.ZeroAccountPermissions)
		}
		accs[out.Address] = acc
	}
	return accs, nil
}

<<<<<<< HEAD
func validateInputs(accs map[crypto.Address]*acm.Account, signBytes []byte, ins []*txs.TxInput) (uint64, error) {
=======
func validateInputs(accs map[crypto.Address]acm.MutableAccount, ins []*payload.TxInput) (uint64, error) {
>>>>>>> ebf29790
	total := uint64(0)
	for _, in := range ins {
		acc := accs[in.Address]
		if acc == nil {
			return 0, fmt.Errorf("validateInputs() expects account in accounts, but account %s not found", in.Address)
		}
		err := validateInput(acc, in)
		if err != nil {
			return 0, err
		}
		// Good. Add amount to total
		total += in.Amount
	}
	return total, nil
}

<<<<<<< HEAD
func validateInput(acc *acm.Account, signBytes []byte, in *txs.TxInput) error {
=======
func validateInput(acc acm.MutableAccount, in *payload.TxInput) error {
>>>>>>> ebf29790
	// Check TxInput basic
	if err := in.ValidateBasic(); err != nil {
		return err
	}
	// Check sequences
	if acc.Sequence()+1 != uint64(in.Sequence) {
		return payload.ErrTxInvalidSequence{
			Got:      in.Sequence,
			Expected: acc.Sequence() + uint64(1),
		}
	}
	// Check amount
	if acc.Balance() < uint64(in.Amount) {
		return payload.ErrTxInsufficientFunds
	}
	return nil
}

func validateOutputs(outs []*payload.TxOutput) (uint64, error) {
	total := uint64(0)
	for _, out := range outs {
		// Check TxOutput basic
		if err := out.ValidateBasic(); err != nil {
			return 0, err
		}
		// Good. Add amount to total
		total += out.Amount
	}
	return total, nil
}

<<<<<<< HEAD
func adjustByInputs(accs map[crypto.Address]*acm.Account, ins []*txs.TxInput, logger *logging.Logger) error {
=======
func adjustByInputs(accs map[crypto.Address]acm.MutableAccount, ins []*payload.TxInput, logger *logging.Logger) error {
>>>>>>> ebf29790
	for _, in := range ins {
		acc := accs[in.Address]
		if acc == nil {
			return fmt.Errorf("adjustByInputs() expects account in accounts, but account %s not found", in.Address)
		}
		if acc.Balance() < in.Amount {
			panic("adjustByInputs() expects sufficient funds")
			return fmt.Errorf("adjustByInputs() expects sufficient funds but account %s only has balance %v and "+
				"we are deducting %v", in.Address, acc.Balance(), in.Amount)
		}
		err := acc.SubtractFromBalance(in.Amount)
		if err != nil {
			return err
		}
		logger.TraceMsg("Incrementing sequence number for SendTx (adjustByInputs)",
			"tag", "sequence",
			"account", acc.Address(),
			"old_sequence", acc.Sequence(),
			"new_sequence", acc.Sequence()+1)
		acc.IncSequence()
	}
	return nil
}

<<<<<<< HEAD
func adjustByOutputs(accs map[crypto.Address]*acm.Account, outs []*txs.TxOutput) error {
=======
func adjustByOutputs(accs map[crypto.Address]acm.MutableAccount, outs []*payload.TxOutput) error {
>>>>>>> ebf29790
	for _, out := range outs {
		acc := accs[out.Address]
		if acc == nil {
			return fmt.Errorf("adjustByOutputs() expects account in accounts, but account %s not found",
				out.Address)
		}
		err := acc.AddToBalance(out.Amount)
		if err != nil {
			return err
		}
	}
	return nil
}

//---------------------------------------------------------------

// Get permission on an account or fall back to global value
func HasPermission(accountGetter state.AccountGetter, acc *acm.Account, perm ptypes.PermFlag, logger *logging.Logger) bool {
	if perm > permission.AllPermFlags {
		logger.InfoMsg(
			fmt.Sprintf("HasPermission called on invalid permission 0b%b (invalid) > 0b%b (maximum) ",
				perm, permission.AllPermFlags),
			"invalid_permission", perm,
			"maximum_permission", permission.AllPermFlags)
		return false
	}

	permString := permission.String(perm)

	v, err := acc.Permissions().Base.Compose(state.GlobalAccountPermissions(accountGetter).Base).Get(perm)
	if err != nil {
		logger.TraceMsg("Error obtaining permission value (will default to false/deny)",
			"perm_flag", permString,
			structure.ErrorKey, err)
	}

	if v {
		logger.TraceMsg("Account has permission",
			"account_address", acc.Address,
			"perm_flag", permString)
	} else {
		logger.TraceMsg("Account does not have permission",
			"account_address", acc.Address,
			"perm_flag", permString)
	}
	return v
}

// TODO: for debug log the failed accounts
func hasSendPermission(accountGetter state.AccountGetter, accs map[crypto.Address]*acm.Account,
	logger *logging.Logger) bool {
	for _, acc := range accs {
		if !HasPermission(accountGetter, acc, permission.Send, logger) {
			return false
		}
	}
	return true
}

func hasNamePermission(accountGetter state.AccountGetter, acc *acm.Account,
	logger *logging.Logger) bool {
	return HasPermission(accountGetter, acc, permission.Name, logger)
}

func hasCallPermission(accountGetter state.AccountGetter, acc *acm.Account,
	logger *logging.Logger) bool {
	return HasPermission(accountGetter, acc, permission.Call, logger)
}

func hasCreateContractPermission(accountGetter state.AccountGetter, acc *acm.Account,
	logger *logging.Logger) bool {
	return HasPermission(accountGetter, acc, permission.CreateContract, logger)
}

func hasCreateAccountPermission(accountGetter state.AccountGetter, accs map[crypto.Address]*acm.Account,
	logger *logging.Logger) bool {
	for _, acc := range accs {
		if !HasPermission(accountGetter, acc, permission.CreateAccount, logger) {
			return false
		}
	}
	return true
}

func hasBondPermission(accountGetter state.AccountGetter, acc *acm.Account,
	logger *logging.Logger) bool {
	return HasPermission(accountGetter, acc, permission.Bond, logger)
}

func hasBondOrSendPermission(accountGetter state.AccountGetter, accs map[crypto.Address]*acm.Account,
	logger *logging.Logger) bool {
	for _, acc := range accs {
		if !HasPermission(accountGetter, acc, permission.Bond, logger) {
			if !HasPermission(accountGetter, acc, permission.Send, logger) {
				return false
			}
		}
	}
	return true
}

//-----------------------------------------------------------------------------

type InvalidTxError struct {
	Tx     txs.Tx
	Reason error
}

func (txErr InvalidTxError) Error() string {
	return fmt.Sprintf("Invalid tx: [%v] reason: [%v]", txErr.Tx, txErr.Reason)
}<|MERGE_RESOLUTION|>--- conflicted
+++ resolved
@@ -244,15 +244,9 @@
 		}
 		return nil
 
-<<<<<<< HEAD
-	case *txs.CallTx:
+	case *payload.CallTx:
 		var inAcc *acm.Account
 		var outAcc *acm.Account
-=======
-	case *payload.CallTx:
-		var inAcc acm.MutableAccount
-		var outAcc acm.Account
->>>>>>> ebf29790
 
 		// Validate input
 		inAcc, err := state.GetAccount(exe.stateCache, tx.Input.Address)
@@ -277,12 +271,7 @@
 			}
 		}
 
-<<<<<<< HEAD
-		signBytes := crypto.SignBytes(exe.chainID, tx)
-		err = validateInput(inAcc, signBytes, tx.Input)
-=======
 		err = validateInput(inAcc, tx.Input)
->>>>>>> ebf29790
 		if err != nil {
 			logger.InfoMsg("validateInput failed",
 				"tx_input", tx.Input, structure.ErrorKey, err)
@@ -481,13 +470,7 @@
 		if !hasNamePermission(exe.stateCache, inAcc, logger) {
 			return fmt.Errorf("account %s does not have Name permission", tx.Input.Address)
 		}
-<<<<<<< HEAD
-
-		signBytes := crypto.SignBytes(exe.chainID, tx)
-		err = validateInput(inAcc, signBytes, tx.Input)
-=======
 		err = validateInput(inAcc, tx.Input)
->>>>>>> ebf29790
 		if err != nil {
 			logger.InfoMsg("validateInput failed",
 				"tx_input", tx.Input, structure.ErrorKey, err)
@@ -790,12 +773,7 @@
 				permission.PermFlagToString(permFlag), permFlag)
 		}
 
-<<<<<<< HEAD
-		signBytes := crypto.SignBytes(exe.chainID, tx)
-		err = validateInput(inAcc, signBytes, tx.Input)
-=======
 		err = validateInput(inAcc, tx.Input)
->>>>>>> ebf29790
 		if err != nil {
 			logger.InfoMsg("validateInput failed",
 				"tx_input", tx.Input,
@@ -1035,11 +1013,7 @@
 // or it must be specified in the TxInput.  If redeclared,
 // the TxInput is modified and input.PublicKey() set to nil.
 func getInputs(accountGetter state.AccountGetter,
-<<<<<<< HEAD
-	ins []*txs.TxInput) (map[crypto.Address]*acm.Account, error) {
-=======
-	ins []*payload.TxInput) (map[crypto.Address]acm.MutableAccount, error) {
->>>>>>> ebf29790
+	ins []*payload.TxInput) (map[crypto.Address]*acm.Account, error) {
 
 	accounts := map[crypto.Address]*acm.Account{}
 	for _, in := range ins {
@@ -1052,26 +1026,15 @@
 			return nil, err
 		}
 		if acc == nil {
-<<<<<<< HEAD
-			return nil, txs.ErrTxInvalidAddress
-		}
-
-=======
 			return nil, payload.ErrTxInvalidAddress
 		}
->>>>>>> ebf29790
 		accounts[in.Address] = acc
 	}
 	return accounts, nil
 }
 
-<<<<<<< HEAD
 func getOrMakeOutputs(accountGetter state.AccountGetter, accs map[crypto.Address]*acm.Account,
-	outs []*txs.TxOutput, logger *logging.Logger) (map[crypto.Address]*acm.Account, error) {
-=======
-func getOrMakeOutputs(accountGetter state.AccountGetter, accs map[crypto.Address]acm.MutableAccount,
-	outs []*payload.TxOutput, logger *logging.Logger) (map[crypto.Address]acm.MutableAccount, error) {
->>>>>>> ebf29790
+	outs []*payload.TxOutput, logger *logging.Logger) (map[crypto.Address]*acm.Account, error) {
 	if accs == nil {
 		accs = make(map[crypto.Address]*acm.Account)
 	}
@@ -1102,11 +1065,7 @@
 	return accs, nil
 }
 
-<<<<<<< HEAD
-func validateInputs(accs map[crypto.Address]*acm.Account, signBytes []byte, ins []*txs.TxInput) (uint64, error) {
-=======
-func validateInputs(accs map[crypto.Address]acm.MutableAccount, ins []*payload.TxInput) (uint64, error) {
->>>>>>> ebf29790
+func validateInputs(accs map[crypto.Address]*acm.Account, ins []*payload.TxInput) (uint64, error) {
 	total := uint64(0)
 	for _, in := range ins {
 		acc := accs[in.Address]
@@ -1123,11 +1082,7 @@
 	return total, nil
 }
 
-<<<<<<< HEAD
-func validateInput(acc *acm.Account, signBytes []byte, in *txs.TxInput) error {
-=======
-func validateInput(acc acm.MutableAccount, in *payload.TxInput) error {
->>>>>>> ebf29790
+func validateInput(acc *acm.Account, in *payload.TxInput) error {
 	// Check TxInput basic
 	if err := in.ValidateBasic(); err != nil {
 		return err
@@ -1159,11 +1114,7 @@
 	return total, nil
 }
 
-<<<<<<< HEAD
-func adjustByInputs(accs map[crypto.Address]*acm.Account, ins []*txs.TxInput, logger *logging.Logger) error {
-=======
-func adjustByInputs(accs map[crypto.Address]acm.MutableAccount, ins []*payload.TxInput, logger *logging.Logger) error {
->>>>>>> ebf29790
+func adjustByInputs(accs map[crypto.Address]*acm.Account, ins []*payload.TxInput, logger *logging.Logger) error {
 	for _, in := range ins {
 		acc := accs[in.Address]
 		if acc == nil {
@@ -1188,11 +1139,7 @@
 	return nil
 }
 
-<<<<<<< HEAD
-func adjustByOutputs(accs map[crypto.Address]*acm.Account, outs []*txs.TxOutput) error {
-=======
-func adjustByOutputs(accs map[crypto.Address]acm.MutableAccount, outs []*payload.TxOutput) error {
->>>>>>> ebf29790
+func adjustByOutputs(accs map[crypto.Address]*acm.Account, outs []*payload.TxOutput) error {
 	for _, out := range outs {
 		acc := accs[out.Address]
 		if acc == nil {
