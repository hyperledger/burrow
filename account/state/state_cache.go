// Copyright 2017 Monax Industries Limited
//
// Licensed under the Apache License, Version 2.0 (the "License");
// you may not use this file except in compliance with the License.
// You may obtain a copy of the License at
//
//    http://www.apache.org/licenses/LICENSE-2.0
//
// Unless required by applicable law or agreed to in writing, software
// distributed under the License is distributed on an "AS IS" BASIS,
// WITHOUT WARRANTIES OR CONDITIONS OF ANY KIND, either express or implied.
// See the License for the specific language governing permissions and
// limitations under the License.

package state

import (
	"fmt"
	"sort"
	"sync"

	acm "github.com/hyperledger/burrow/account"
	"github.com/hyperledger/burrow/binary"
	"github.com/hyperledger/burrow/crypto"
)

type Cache interface {
	Writer
	Sync(state Writer) error
	Reset(backend Iterable)
	Flush(state IterableWriter) error
}

type stateCache struct {
	sync.RWMutex
	name     string
	backend  Reader
	accounts map[crypto.Address]*accountInfo
}

type accountInfo struct {
	sync.RWMutex
	account acm.Account
	storage map[binary.Word256]binary.Word256
	removed bool
	updated bool
}

type CacheOption func(*stateCache)

// Returns a Cache that wraps an underlying Reader to use on a cache miss, can write to an output Writer
// via Sync. Goroutine safe for concurrent access.
func NewCache(backend Reader, options ...CacheOption) Cache {
	cache := &stateCache{
		backend:  backend,
		accounts: make(map[crypto.Address]*accountInfo),
	}
	for _, option := range options {
		option(cache)
	}
	return cache
}

func Name(name string) CacheOption {
	return func(cache *stateCache) {
		cache.name = name
	}
}

func (cache *stateCache) GetAccount(address crypto.Address) (*acm.Account, error) {
	accInfo, err := cache.get(address)
	if err != nil {
		return nil, err
	}
	if accInfo == nil {
		return nil, nil
	}
	accInfo.RLock()
	defer accInfo.RUnlock()
	if accInfo.removed {
		return nil, nil
	}
	account := accInfo.account
	return &account, nil
}

func (cache *stateCache) UpdateAccount(account *acm.Account) error {
	accInfo, err := cache.get(account.Address())
	if err != nil {
		return err
	}
	if accInfo == nil {
		cache.Lock()
		defer cache.Unlock()

		accInfo = &accountInfo{
			account: *account,
			storage: make(map[binary.Word256]binary.Word256),
		}
		accInfo.updated = true
		cache.accounts[account.Address()] = accInfo

	} else {
		accInfo.Lock()
		defer accInfo.Unlock()
		if accInfo.removed {
			return fmt.Errorf("UpdateAccount on a removed account: %s", account.Address())
		}
		accInfo.account = *account
		accInfo.updated = true

	}
	return nil
}

func (cache *stateCache) RemoveAccount(address crypto.Address) error {
	accInfo, err := cache.get(address)
	if err != nil {
		return err
	}
	accInfo.Lock()
	defer accInfo.Unlock()
	if accInfo.removed {
		return fmt.Errorf("RemoveAccount on a removed account: %s", address)
	}
	accInfo.removed = true
	return nil
}

// Iterates over all cached accounts first in cache and then in backend until consumer returns true for 'stop'
func (cache *stateCache) IterateCachedAccount(consumer func(*acm.Account) (stop bool)) (stopped bool, err error) {
	// Try cache first for early exit
	cache.RLock()
	for _, info := range cache.accounts {
		account := info.account
		if consumer(&account) {
			cache.RUnlock()
			return true, nil
		}
	}
	cache.RUnlock()
	return false, nil
}

func (cache *stateCache) GetStorage(address crypto.Address, key binary.Word256) (binary.Word256, error) {
	accInfo, err := cache.get(address)
	if err != nil {
		return binary.Zero256, err
	}
	// Check cache
	accInfo.RLock()
	value, ok := accInfo.storage[key]
	accInfo.RUnlock()
	if !ok {
		accInfo.Lock()
		defer accInfo.Unlock()
		value, ok = accInfo.storage[key]
		if !ok {
			// Load from backend
			value, err = cache.backend.GetStorage(address, key)
			if err != nil {
				return binary.Zero256, err
			}
			accInfo.storage[key] = value
		}
	}
	return value, nil
}

// NOTE: Set value to zero to remove.
func (cache *stateCache) SetStorage(address crypto.Address, key binary.Word256, value binary.Word256) error {
	accInfo, err := cache.get(address)
	if err != nil {
		return err
	}
	if accInfo == nil {
		return fmt.Errorf("SetStorage on non existing account: %s", address)
	}

	accInfo.Lock()
	defer accInfo.Unlock()
	if accInfo.removed {
		return fmt.Errorf("SetStorage on a removed account: %s", address)
	}
	accInfo.storage[key] = value
	accInfo.updated = true
	return nil
}

// Iterates over all cached storage items first in cache and then in backend until consumer returns true for 'stop'
func (cache *stateCache) IterateCachedStorage(address crypto.Address,
	consumer func(key, value binary.Word256) (stop bool)) (stopped bool, err error) {
	accInfo, err := cache.get(address)
	if err != nil {
		return false, err
	}
	accInfo.RLock()
	// Try cache first for early exit
	for key, value := range accInfo.storage {
		if consumer(key, value) {
			accInfo.RUnlock()
			return true, nil
		}
	}
	accInfo.RUnlock()
	return false, nil
}

// Syncs changes to the backend in deterministic order. Sends storage updates before updating
// the account they belong so that storage values can be taken account of in the update.
func (cache *stateCache) Sync(state Writer) error {
	cache.Lock()
	defer cache.Unlock()
	var addresses crypto.Addresses
	for address := range cache.accounts {
		addresses = append(addresses, address)
	}

	sort.Sort(addresses)
	for _, address := range addresses {
		accInfo := cache.accounts[address]
		accInfo.RLock()
		if accInfo.removed {
			err := state.RemoveAccount(address)
			if err != nil {
				return err
			}
		} else if accInfo.updated {
			// Update account - this gives backend the opportunity to update StorageRoot after calculating the new
			// value from any storage value updates
			err := state.UpdateAccount(&accInfo.account)
			if err != nil {
				return err
			}

			var keys binary.Words256
			for key := range accInfo.storage {
				keys = append(keys, key)
			}
<<<<<<< HEAD
			// Update keys
			sort.Stable(keys)
=======
			// First update keys
			sort.Sort(keys)
>>>>>>> ebf29790
			for _, key := range keys {
				value := accInfo.storage[key]
				err := state.SetStorage(address, key, value)
				if err != nil {
					return err
				}
			}

		}
		accInfo.RUnlock()
	}
	return nil
}

// Resets the cache to empty initialising the backing map to the same size as the previous iteration.
func (cache *stateCache) Reset(backend Iterable) {
	cache.Lock()
	defer cache.Unlock()
	cache.backend = backend
	cache.accounts = make(map[crypto.Address]*accountInfo, len(cache.accounts))
}

// Syncs the Cache and Resets it to use as the backend Reader
func (cache *stateCache) Flush(state IterableWriter) error {
	err := cache.Sync(state)
	if err != nil {
		return err
	}
	cache.Reset(state)
	return nil
}

func (cache *stateCache) String() string {
	if cache.name == "" {
		return fmt.Sprintf("StateCache{Length: %v}", len(cache.accounts))
	}
	return fmt.Sprintf("StateCache{Name: %v; Length: %v}", cache.name, len(cache.accounts))
}

// Get the cache accountInfo item creating it if necessary
func (cache *stateCache) get(address crypto.Address) (*accountInfo, error) {
	cache.RLock()
	accInfo := cache.accounts[address]
	cache.RUnlock()
	if accInfo == nil {
		cache.Lock()
		defer cache.Unlock()
		accInfo = cache.accounts[address]
		if accInfo == nil {
			account, err := cache.backend.GetAccount(address)
			if err != nil {
				return nil, err
			}
			if account == nil {
				return nil, nil
			}
			accInfo = &accountInfo{
				account: *account,
				storage: make(map[binary.Word256]binary.Word256),
			}
			cache.accounts[address] = accInfo
		}
	}
	return accInfo, nil
}<|MERGE_RESOLUTION|>--- conflicted
+++ resolved
@@ -237,13 +237,8 @@
 			for key := range accInfo.storage {
 				keys = append(keys, key)
 			}
-<<<<<<< HEAD
-			// Update keys
-			sort.Stable(keys)
-=======
 			// First update keys
 			sort.Sort(keys)
->>>>>>> ebf29790
 			for _, key := range keys {
 				value := accInfo.storage[key]
 				err := state.SetStorage(address, key, value)
