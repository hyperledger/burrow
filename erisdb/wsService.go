package erisdb

import (
	"encoding/json"
	"fmt"
	ep "github.com/eris-ltd/eris-db/erisdb/pipe"
	rpc "github.com/eris-ltd/eris-db/rpc"
	"github.com/eris-ltd/eris-db/server"

	"github.com/tendermint/go-events"
)

// Used for ErisDb. Implements WebSocketService.
type ErisDbWsService struct {
	codec           rpc.Codec
	pipe            ep.Pipe
	defaultHandlers map[string]RequestHandlerFunc
}

// Create a new websocket service.
func NewErisDbWsService(codec rpc.Codec, pipe ep.Pipe) server.WebSocketService {
	tmwss := &ErisDbWsService{codec: codec, pipe: pipe}
	mtds := &ErisDbMethods{codec, pipe}

	dhMap := mtds.getMethods()
	// Events
	dhMap[EVENT_SUBSCRIBE] = tmwss.EventSubscribe
	dhMap[EVENT_UNSUBSCRIBE] = tmwss.EventUnsubscribe
	tmwss.defaultHandlers = dhMap
	return tmwss
}

// Process a request.
func (this *ErisDbWsService) Process(msg []byte, session *server.WSSession) {
	log.Debug("REQUEST: %s\n", string(msg))
	// Create new request object and unmarshal.
	req := &rpc.RPCRequest{}
	errU := json.Unmarshal(msg, req)

	// Error when unmarshaling.
	if errU != nil {
		this.writeError("Failed to parse request: "+errU.Error()+" . Raw: "+string(msg), "", rpc.PARSE_ERROR, session)
		return
	}

	// Wrong protocol version.
	if req.JSONRPC != "2.0" {
		this.writeError("Wrong protocol version: "+req.JSONRPC, req.Id, rpc.INVALID_REQUEST, session)
		return
	}

	mName := req.Method

	if handler, ok := this.defaultHandlers[mName]; ok {
		resp, errCode, err := handler(req, session)
		if err != nil {
			this.writeError(err.Error(), req.Id, errCode, session)
		} else {
			this.writeResponse(req.Id, resp, session)
		}
	} else {
		this.writeError("Method not found: "+mName, req.Id, rpc.METHOD_NOT_FOUND, session)
	}
}

// Convenience method for writing error responses.
func (this *ErisDbWsService) writeError(msg, id string, code int, session *server.WSSession) {
	response := rpc.NewRPCErrorResponse(id, code, msg)
	bts, err := this.codec.EncodeBytes(response)
	// If there's an error here all bets are off.
	if err != nil {
		panic("Failed to marshal standard error response." + err.Error())
	}
	session.Write(bts)
}

// Convenience method for writing responses.
func (this *ErisDbWsService) writeResponse(id string, result interface{}, session *server.WSSession) error {
	response := rpc.NewRPCResponse(id, result)
	bts, err := this.codec.EncodeBytes(response)
	log.Debug("RESPONSE: %v\n", response)
	if err != nil {
		this.writeError("Internal error: "+err.Error(), id, rpc.INTERNAL_ERROR, session)
		return err
	}
	return session.Write(bts)
}

// *************************************** Events ************************************

func (this *ErisDbWsService) EventSubscribe(request *rpc.RPCRequest, requester interface{}) (interface{}, int, error) {
	session, ok := requester.(*server.WSSession)
	if !ok {
		return 0, rpc.INTERNAL_ERROR, fmt.Errorf("Passing wrong object to websocket events")
	}
	param := &EventIdParam{}
	err := this.codec.DecodeBytes(param, request.Params)
	if err != nil {
		return nil, rpc.INVALID_PARAMS, err
	}
	eventId := param.EventId
	subId, errSID := generateSubId()
	if errSID != nil {
		return nil, rpc.INTERNAL_ERROR, errSID
	}
<<<<<<< HEAD
	callback := func(ret types.EventData) {
		writeErr := this.writeResponse(subId, ret, session)
		if writeErr != nil {
			this.pipe.Events().Unsubscribe(subId)
		}
=======
	callback := func(ret events.EventData) {
		this.writeResponse(subId, ret, session)
>>>>>>> b52c874d
	}
	_, errC := this.pipe.Events().Subscribe(subId, eventId, callback)
	if errC != nil {
		return nil, rpc.INTERNAL_ERROR, errC
	}
	return &ep.EventSub{subId}, 0, nil
}

func (this *ErisDbWsService) EventUnsubscribe(request *rpc.RPCRequest, requester interface{}) (interface{}, int, error) {
	param := &EventIdParam{}
	err := this.codec.DecodeBytes(param, request.Params)
	if err != nil {
		return nil, rpc.INVALID_PARAMS, err
	}
	eventId := param.EventId

	result, errC := this.pipe.Events().Unsubscribe(eventId)
	if errC != nil {
		return nil, rpc.INTERNAL_ERROR, errC
	}
	return &ep.EventUnsub{result}, 0, nil
}

func (this *ErisDbWsService) EventPoll(request *rpc.RPCRequest, requester interface{}) (interface{}, int, error) {
	return nil, rpc.INTERNAL_ERROR, fmt.Errorf("Cannot poll with websockets")
}<|MERGE_RESOLUTION|>--- conflicted
+++ resolved
@@ -103,16 +103,9 @@
 	if errSID != nil {
 		return nil, rpc.INTERNAL_ERROR, errSID
 	}
-<<<<<<< HEAD
-	callback := func(ret types.EventData) {
-		writeErr := this.writeResponse(subId, ret, session)
-		if writeErr != nil {
-			this.pipe.Events().Unsubscribe(subId)
-		}
-=======
+
 	callback := func(ret events.EventData) {
 		this.writeResponse(subId, ret, session)
->>>>>>> b52c874d
 	}
 	_, errC := this.pipe.Events().Subscribe(subId, eventId, callback)
 	if errC != nil {
