--- conflicted
+++ resolved
@@ -60,11 +60,7 @@
 
 	// nodes must share a common genesis root
 	if !bytes.Equal(ni.Genesis, no.Genesis) {
-<<<<<<< HEAD
-		return fmt.Errorf("Peer has a different genesis root. Got %v, expected %v", no.Genesis, ni.Genesis)
-=======
 		return fmt.Errorf("Peer has a different genesis root. Got %X, expected %X", no.Genesis, ni.Genesis)
->>>>>>> 6252aed7
 	}
 
 	return nil
