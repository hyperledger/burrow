--- conflicted
+++ resolved
@@ -128,9 +128,5 @@
 // Version number for tests/build_tool.sh
 
 // IMPORTANT: Eris-DB version must be on the last line of this file for
-<<<<<<< HEAD
-// the deployment script DOCKER/build.sh to pick up the right label.
-=======
 // the deployment script tests/build_tool.sh to pick up the right label.
->>>>>>> 877665d6
 const VERSION = "0.12.0-rc3"