--- conflicted
+++ resolved
@@ -4,14 +4,10 @@
 package config
 
 import (
-	"github.com/stretchr/testify/assert"
 	"io/ioutil"
 	"testing"
-<<<<<<< HEAD
-=======
 
 	"github.com/stretchr/testify/assert"
->>>>>>> b7ab174d
 )
 
 // This is a little convenience for getting a config file dump. Just run:
