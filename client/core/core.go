--- conflicted
+++ resolved
@@ -70,43 +70,6 @@
 }
 
 func Call(nodeAddr, signAddr, pubkey, addr, toAddr, amtS, nonceS, gasS, feeS, data string) (*txs.CallTx, error) {
-<<<<<<< HEAD
- 	pub, amt, nonce, err := checkCommon(nodeAddr, signAddr, pubkey, addr, amtS, nonceS)
- 	if err != nil {
- 		return nil, err
- 	}
-
- 	toAddrBytes, err := hex.DecodeString(toAddr)
- 	if err != nil {
- 		return nil, fmt.Errorf("toAddr is bad hex: %v", err)
- 	}
-
- 	fee, err := strconv.ParseInt(feeS, 10, 64)
- 	if err != nil {
- 		return nil, fmt.Errorf("fee is misformatted: %v", err)
- 	}
-
- 	gas, err := strconv.ParseInt(gasS, 10, 64)
- 	if err != nil {
- 		return nil, fmt.Errorf("gas is misformatted: %v", err)
- 	}
-
- 	dataBytes, err := hex.DecodeString(data)
- 	if err != nil {
- 		return nil, fmt.Errorf("data is bad hex: %v", err)
- 	}
-
- 	tx := txs.NewCallTxWithNonce(pub, toAddrBytes, dataBytes, amt, gas, fee, int(nonce))
- 	return tx, nil
-}
-
-func GetAccount(nodeAddr string, address []byte) (*account.Account, error) {
-	client := rpcclient.NewClientURI(nodeAddr)
-	return tendermint_client.GetAccount(client, address)
-}
-
-//func ListValidators() (*[]types.Validator, error) need to add this in too
-=======
 	pub, amt, nonce, err := checkCommon(nodeAddr, signAddr, pubkey, addr, amtS, nonceS)
 	if err != nil {
 		return nil, err
@@ -135,7 +98,6 @@
 	tx := txs.NewCallTxWithNonce(pub, toAddrBytes, dataBytes, amt, gas, fee, int(nonce))
 	return tx, nil
 }
->>>>>>> 3c6417f9
 
 func Name(nodeAddr, signAddr, pubkey, addr, amtS, nonceS, feeS, name, data string) (*txs.NameTx, error) {
  	pub, amt, nonce, err := checkCommon(nodeAddr, signAddr, pubkey, addr, amtS, nonceS)
